use crate::{
    util::{
        arithmetic::{root_of_unity, CurveAffine, Domain, FieldExt, Rotation},
        protocol::{
            CommonPolynomial, Expression, InstanceCommittingKey, Query, QuotientPolynomial,
        },
        Itertools,
    },
    Protocol,
};
use halo2_proofs::{
    plonk::{self, Any, ConstraintSystem, FirstPhase, SecondPhase, ThirdPhase, VerifyingKey},
    poly::{self, commitment::Params},
    transcript::{EncodedChallenge, Transcript},
};
use std::{io, iter, mem::size_of};

pub mod transcript;

pub const LIMBS: usize = 3;
pub const BITS: usize = 88;

#[cfg(test)]
mod test;

#[derive(Clone, Debug, Default)]
pub struct Config {
    pub zk: bool,
    pub query_instance: bool,
    pub num_proof: usize,
    pub num_instance: Vec<usize>,
    pub accumulator_indices: Option<Vec<(usize, usize)>>,
}

impl Config {
    pub fn kzg() -> Self {
        Self { zk: true, query_instance: false, num_proof: 1, ..Default::default() }
    }

    pub fn ipa() -> Self {
        Self { zk: true, query_instance: true, num_proof: 1, ..Default::default() }
    }

    pub fn set_zk(mut self, zk: bool) -> Self {
        self.zk = zk;
        self
    }

    pub fn with_num_proof(mut self, num_proof: usize) -> Self {
        assert!(num_proof > 0);
        self.num_proof = num_proof;
        self
    }

    pub fn with_num_instance(mut self, num_instance: Vec<usize>) -> Self {
        self.num_instance = num_instance;
        self
    }

    pub fn with_accumulator_indices(mut self, accumulator_indices: Vec<(usize, usize)>) -> Self {
        self.accumulator_indices = Some(accumulator_indices);
        self
    }
}

pub fn compile<'a, C: CurveAffine, P: Params<'a, C>>(
    params: &P,
    vk: &VerifyingKey<C>,
    config: Config,
) -> Protocol<C> {
    let cs = vk.cs();
    let Config { zk, query_instance, num_proof, num_instance, accumulator_indices } = config;

    let k = vk.get_domain().empty_lagrange().len().ilog2();
    let domain = Domain::new(k as usize, root_of_unity(k as usize));

    let preprocessed = vk
        .fixed_commitments()
        .iter()
        .chain(vk.permutation().commitments().iter())
        .cloned()
        .map(Into::into)
        .collect();

    let polynomials = &Polynomials::new(cs, zk, query_instance, num_instance, num_proof);

    let evaluations = iter::empty()
        .chain((0..num_proof).flat_map(move |t| polynomials.instance_queries(t)))
        .chain((0..num_proof).flat_map(move |t| polynomials.advice_queries(t)))
        .chain(polynomials.fixed_queries())
        .chain(polynomials.random_query())
        .chain(polynomials.permutation_fixed_queries())
        .chain((0..num_proof).flat_map(move |t| polynomials.permutation_z_queries::<true>(t)))
        .chain((0..num_proof).flat_map(move |t| polynomials.lookup_queries::<true>(t)))
        .collect();

    let queries = (0..num_proof)
        .flat_map(|t| {
            iter::empty()
                .chain(polynomials.instance_queries(t))
                .chain(polynomials.advice_queries(t))
                .chain(polynomials.permutation_z_queries::<false>(t))
                .chain(polynomials.lookup_queries::<false>(t))
        })
        .chain(polynomials.fixed_queries())
        .chain(polynomials.permutation_fixed_queries())
        .chain(iter::once(polynomials.quotient_query()))
        .chain(polynomials.random_query())
        .collect();

    let transcript_initial_state = transcript_initial_state::<C>(vk);

    let instance_committing_key = query_instance.then(|| {
        instance_committing_key(
            params,
            polynomials.num_instance().into_iter().max().unwrap_or_default(),
        )
    });

    let accumulator_indices = accumulator_indices
        .map(|accumulator_indices| polynomials.accumulator_indices(accumulator_indices))
        .unwrap_or_default();

    Protocol {
        domain,
        preprocessed,
        num_instance: polynomials.num_instance(),
        num_witness: polynomials.num_witness(),
        num_challenge: polynomials.num_challenge(),
        evaluations,
        queries,
        quotient: polynomials.quotient(),
        transcript_initial_state: Some(transcript_initial_state),
        instance_committing_key,
        linearization: None,
        accumulator_indices,
    }
}

impl From<poly::Rotation> for Rotation {
    fn from(rotation: poly::Rotation) -> Rotation {
        Rotation(rotation.0)
    }
}

struct Polynomials<'a, F: FieldExt> {
    cs: &'a ConstraintSystem<F>,
    zk: bool,
    query_instance: bool,
    num_proof: usize,
    num_fixed: usize,
    num_permutation_fixed: usize,
    num_instance: Vec<usize>,
    num_advice: Vec<usize>,
    num_challenge: Vec<usize>,
    advice_index: Vec<usize>,
    challenge_index: Vec<usize>,
    num_lookup_permuted: usize,
    permutation_chunk_size: usize,
    num_permutation_z: usize,
    num_lookup_z: usize,
}

impl<'a, F: FieldExt> Polynomials<'a, F> {
    fn new(
        cs: &'a ConstraintSystem<F>,
        zk: bool,
        query_instance: bool,
        num_instance: Vec<usize>,
        num_proof: usize,
    ) -> Self {
        // TODO: Re-enable optional-zk when it's merged in pse/halo2.
        let degree = if zk { cs.degree() } else { unimplemented!() };
        let permutation_chunk_size = if zk || cs.permutation().get_columns().len() >= degree {
            degree - 2
        } else {
            degree - 1
        };

        let num_phase = *cs.advice_column_phase().iter().max().unwrap() as usize + 1;
        let remapping = |phase: Vec<u8>| {
            let num = phase.iter().fold(vec![0; num_phase], |mut num, phase| {
                num[*phase as usize] += 1;
                num
            });
            let index = phase
                .iter()
                .scan(vec![0; num_phase], |state, phase| {
                    let index = state[*phase as usize];
                    state[*phase as usize] += 1;
                    Some(index)
                })
                .collect::<Vec<_>>();
            (num, index)
        };

        let (num_advice, advice_index) = remapping(cs.advice_column_phase());
        let (num_challenge, challenge_index) = remapping(cs.challenge_phase());
        assert_eq!(num_advice.iter().sum::<usize>(), cs.num_advice_columns());
        assert_eq!(num_challenge.iter().sum::<usize>(), cs.num_challenges());

        Self {
            cs,
            zk,
            query_instance,
            num_proof,
            num_fixed: cs.num_fixed_columns(),
            num_permutation_fixed: cs.permutation().get_columns().len(),
            num_instance,
            num_advice,
            num_challenge,
            advice_index,
            challenge_index,
            num_lookup_permuted: 2 * cs.lookups().len(),
            permutation_chunk_size,
            num_permutation_z: cs
                .permutation()
                .get_columns()
                .len()
                .div_ceil(permutation_chunk_size),
            num_lookup_z: cs.lookups().len(),
        }
    }

    fn num_preprocessed(&self) -> usize {
        self.num_fixed + self.num_permutation_fixed
    }

    fn num_instance(&self) -> Vec<usize> {
        iter::repeat(self.num_instance.clone()).take(self.num_proof).flatten().collect()
    }

    fn num_witness(&self) -> Vec<usize> {
        iter::empty()
            .chain(self.num_advice.clone().iter().map(|num| self.num_proof * num))
            .chain([
                self.num_proof * self.num_lookup_permuted,
                self.num_proof * (self.num_permutation_z + self.num_lookup_z) + self.zk as usize,
            ])
            .collect()
    }

    fn num_challenge(&self) -> Vec<usize> {
        let mut num_challenge = self.num_challenge.clone();
        *num_challenge.last_mut().unwrap() += 1; // theta
        iter::empty()
            .chain(num_challenge)
            .chain([
                2, // beta, gamma
                1, // alpha
            ])
            .collect()
    }

    fn instance_offset(&self) -> usize {
        self.num_preprocessed()
    }

    fn witness_offset(&self) -> usize {
        self.instance_offset() + self.num_instance().len()
    }

    fn cs_witness_offset(&self) -> usize {
        self.witness_offset() + self.num_witness().iter().take(self.num_advice.len()).sum::<usize>()
    }

    fn query<C: Into<Any> + Copy, R: Into<Rotation>>(
        &self,
        column_type: C,
        mut column_index: usize,
        rotation: R,
        t: usize,
    ) -> Query {
        let offset = match column_type.into() {
            Any::Fixed => 0,
            Any::Instance => self.instance_offset() + t * self.num_instance.len(),
            Any::Advice(advice) => {
                column_index = self.advice_index[column_index];
                let phase_offset = self.num_proof
                    * self.num_advice[..advice.phase() as usize].iter().sum::<usize>();
                self.witness_offset() + phase_offset + t * self.num_advice[advice.phase() as usize]
            }
        };
        Query::new(offset + column_index, rotation.into())
    }

    fn instance_queries(&'a self, t: usize) -> impl IntoIterator<Item = Query> + 'a {
        self.query_instance
            .then(|| {
                self.cs.instance_queries().iter().map(move |(column, rotation)| {
                    self.query(*column.column_type(), column.index(), *rotation, t)
                })
            })
            .into_iter()
            .flatten()
    }

    fn advice_queries(&'a self, t: usize) -> impl IntoIterator<Item = Query> + 'a {
        self.cs.advice_queries().iter().map(move |(column, rotation)| {
            self.query(*column.column_type(), column.index(), *rotation, t)
        })
    }

    fn fixed_queries(&'a self) -> impl IntoIterator<Item = Query> + 'a {
        self.cs.fixed_queries().iter().map(move |(column, rotation)| {
            self.query(*column.column_type(), column.index(), *rotation, 0)
        })
    }

    fn permutation_fixed_queries(&'a self) -> impl IntoIterator<Item = Query> + 'a {
        (0..self.num_permutation_fixed).map(|i| Query::new(self.num_fixed + i, 0))
    }

    fn permutation_poly(&'a self, t: usize, i: usize) -> usize {
        let z_offset = self.cs_witness_offset() + self.num_witness()[self.num_advice.len()];
        z_offset + t * self.num_permutation_z + i
    }

    fn permutation_z_queries<const EVAL: bool>(
        &'a self,
        t: usize,
    ) -> impl IntoIterator<Item = Query> + 'a {
        match (self.zk, EVAL) {
            (true, true) => (0..self.num_permutation_z)
                .flat_map(move |i| {
                    let z = self.permutation_poly(t, i);
                    iter::empty().chain([Query::new(z, 0), Query::new(z, 1)]).chain(
                        if i == self.num_permutation_z - 1 {
                            None
                        } else {
                            Some(Query::new(z, self.rotation_last()))
                        },
                    )
                })
                .collect_vec(),
            (true, false) => iter::empty()
                .chain((0..self.num_permutation_z).flat_map(move |i| {
                    let z = self.permutation_poly(t, i);
                    [Query::new(z, 0), Query::new(z, 1)]
                }))
                .chain((0..self.num_permutation_z).rev().skip(1).map(move |i| {
                    let z = self.permutation_poly(t, i);
                    Query::new(z, self.rotation_last())
                }))
                .collect_vec(),
            (false, _) => (0..self.num_permutation_z)
                .flat_map(move |i| {
                    let z = self.permutation_poly(t, i);
                    [Query::new(z, 0), Query::new(z, 1)]
                })
                .collect_vec(),
        }
    }

    fn lookup_poly(&'a self, t: usize, i: usize) -> (usize, usize, usize) {
        let permuted_offset = self.cs_witness_offset();
        let z_offset = permuted_offset
            + self.num_witness()[self.num_advice.len()]
            + self.num_proof * self.num_permutation_z;
        let z = z_offset + t * self.num_lookup_z + i;
        let permuted_input = permuted_offset + 2 * (t * self.num_lookup_z + i);
        let permuted_table = permuted_input + 1;
        (z, permuted_input, permuted_table)
    }

    fn lookup_queries<const EVAL: bool>(
        &'a self,
        t: usize,
    ) -> impl IntoIterator<Item = Query> + 'a {
        (0..self.num_lookup_z).flat_map(move |i| {
            let (z, permuted_input, permuted_table) = self.lookup_poly(t, i);
            if EVAL {
                [
                    Query::new(z, 0),
                    Query::new(z, 1),
                    Query::new(permuted_input, 0),
                    Query::new(permuted_input, -1),
                    Query::new(permuted_table, 0),
                ]
            } else {
                [
                    Query::new(z, 0),
                    Query::new(permuted_input, 0),
                    Query::new(permuted_table, 0),
                    Query::new(permuted_input, -1),
                    Query::new(z, 1),
                ]
            }
        })
    }

    fn quotient_query(&self) -> Query {
        Query::new(self.witness_offset() + self.num_witness().iter().sum::<usize>(), 0)
    }

    fn random_query(&self) -> Option<Query> {
        self.zk.then(|| {
            Query::new(self.witness_offset() + self.num_witness().iter().sum::<usize>() - 1, 0)
        })
    }

    fn convert(&self, expression: &plonk::Expression<F>, t: usize) -> Expression<F> {
        expression.evaluate(
            &|scalar| Expression::Constant(scalar),
            &|_| unreachable!(),
            &|query| self.query(Any::Fixed, query.column_index(), query.rotation(), t).into(),
            &|query| {
                self.query(
                    match query.phase() {
                        0 => Any::advice_in(FirstPhase),
                        1 => Any::advice_in(SecondPhase),
                        2 => Any::advice_in(ThirdPhase),
                        _ => unreachable!(),
                    },
                    query.column_index(),
                    query.rotation(),
                    t,
                )
                .into()
            },
            &|query| self.query(Any::Instance, query.column_index(), query.rotation(), t).into(),
            &|challenge| {
                let phase_offset =
                    self.num_challenge[..challenge.phase() as usize].iter().sum::<usize>();
                Expression::Challenge(phase_offset + self.challenge_index[challenge.index()])
            },
            &|a| -a,
            &|a, b| a + b,
            &|a, b| a * b,
            &|a, scalar| a * scalar,
        )
    }

    fn gate_constraints(&'a self, t: usize) -> impl IntoIterator<Item = Expression<F>> + 'a {
        self.cs.gates().iter().flat_map(move |gate| {
            gate.polynomials().iter().map(move |expression| self.convert(expression, t))
        })
    }

    fn rotation_last(&self) -> Rotation {
        Rotation(-((self.cs.blinding_factors() + 1) as i32))
    }

    fn l_last(&self) -> Expression<F> {
        if self.zk {
            Expression::CommonPolynomial(CommonPolynomial::Lagrange(self.rotation_last().0))
        } else {
            Expression::CommonPolynomial(CommonPolynomial::Lagrange(-1))
        }
    }

    fn l_blind(&self) -> Expression<F> {
        (self.rotation_last().0 + 1..0)
            .map(CommonPolynomial::Lagrange)
            .map(Expression::CommonPolynomial)
            .sum()
    }

    fn l_active(&self) -> Expression<F> {
        Expression::Constant(F::one()) - self.l_last() - self.l_blind()
    }

    fn system_challenge_offset(&self) -> usize {
        let num_challenge = self.num_challenge();
        num_challenge[..num_challenge.len() - 3].iter().sum()
    }

    fn theta(&self) -> Expression<F> {
        Expression::Challenge(self.system_challenge_offset())
    }

    fn beta(&self) -> Expression<F> {
        Expression::Challenge(self.system_challenge_offset() + 1)
    }

    fn gamma(&self) -> Expression<F> {
        Expression::Challenge(self.system_challenge_offset() + 2)
    }

    fn alpha(&self) -> Expression<F> {
        Expression::Challenge(self.system_challenge_offset() + 3)
    }

    fn permutation_constraints(&'a self, t: usize) -> impl IntoIterator<Item = Expression<F>> + 'a {
        let one = &Expression::Constant(F::one());
        let l_0 = &Expression::<F>::CommonPolynomial(CommonPolynomial::Lagrange(0));
        let l_last = &self.l_last();
        let l_active = &self.l_active();
        let identity = &Expression::<F>::CommonPolynomial(CommonPolynomial::Identity);
        let beta = &self.beta();
        let gamma = &self.gamma();

        let polys = self
            .cs
            .permutation()
            .get_columns()
            .iter()
            .map(|column| self.query(*column.column_type(), column.index(), 0, t))
            .map(Expression::<F>::Polynomial)
            .collect_vec();
        let permutation_fixeds = (0..self.num_permutation_fixed)
            .map(|i| Query::new(self.num_fixed + i, 0))
            .map(Expression::<F>::Polynomial)
            .collect_vec();
        let zs = (0..self.num_permutation_z)
            .map(|i| {
                let z = self.permutation_poly(t, i);
                (
                    Expression::<F>::Polynomial(Query::new(z, 0)),
                    Expression::<F>::Polynomial(Query::new(z, 1)),
                    Expression::<F>::Polynomial(Query::new(z, self.rotation_last())),
                )
            })
            .collect_vec();

        iter::empty()
            .chain(zs.first().map(|(z_0, _, _)| l_0 * (one - z_0)))
            .chain(zs.last().and_then(|(z_l, _, _)| self.zk.then(|| l_last * (z_l * z_l - z_l))))
            .chain(if self.zk {
                zs.iter()
                    .skip(1)
                    .zip(zs.iter())
                    .map(|((z, _, _), (_, _, z_prev_last))| l_0 * (z - z_prev_last))
                    .collect_vec()
            } else {
                Vec::new()
            })
            .chain(
                zs.iter()
                    .zip(zs.iter().cycle().skip(1))
                    .zip(polys.chunks(self.permutation_chunk_size))
                    .zip(permutation_fixeds.chunks(self.permutation_chunk_size))
                    .enumerate()
                    .map(|(i, ((((z, z_w, _), (_, z_next_w, _)), polys), permutation_fixeds))| {
                        let left = if self.zk || zs.len() == 1 {
                            z_w.clone()
                        } else {
                            z_w + l_last * (z_next_w - z_w)
                        } * polys
                            .iter()
                            .zip(permutation_fixeds.iter())
                            .map(|(poly, permutation_fixed)| {
                                poly + beta * permutation_fixed + gamma
                            })
                            .reduce(|acc, expr| acc * expr)
                            .unwrap();
                        let right =
                            z * polys
                                .iter()
                                .zip(
                                    iter::successors(
                                        Some(F::DELTA.pow_vartime(&[(i
                                            * self.permutation_chunk_size)
                                            as u64])),
                                        |delta| Some(F::DELTA * delta),
                                    )
                                    .map(Expression::Constant),
                                )
                                .map(|(poly, delta)| poly + beta * delta * identity + gamma)
                                .reduce(|acc, expr| acc * expr)
                                .unwrap();
                        if self.zk {
                            l_active * (left - right)
                        } else {
                            left - right
                        }
                    }),
            )
            .collect_vec()
    }

    fn lookup_constraints(&'a self, t: usize) -> impl IntoIterator<Item = Expression<F>> + 'a {
        let one = &Expression::Constant(F::one());
        let l_0 = &Expression::<F>::CommonPolynomial(CommonPolynomial::Lagrange(0));
        let l_last = &self.l_last();
        let l_active = &self.l_active();
        let beta = &self.beta();
        let gamma = &self.gamma();

        let polys = (0..self.num_lookup_z)
            .map(|i| {
                let (z, permuted_input, permuted_table) = self.lookup_poly(t, i);
                (
                    Expression::<F>::Polynomial(Query::new(z, 0)),
                    Expression::<F>::Polynomial(Query::new(z, 1)),
                    Expression::<F>::Polynomial(Query::new(permuted_input, 0)),
                    Expression::<F>::Polynomial(Query::new(permuted_input, -1)),
                    Expression::<F>::Polynomial(Query::new(permuted_table, 0)),
                )
            })
            .collect_vec();

        let compress = |expressions: &'a [plonk::Expression<F>]| {
            Expression::DistributePowers(
                expressions
                    .iter()
                    .map(|expression| self.convert(expression, t))
                    .collect(),
                self.theta().into(),
            )
        };

        self.cs
            .lookups()
            .iter()
            .zip(polys.iter())
            .flat_map(|(lookup, (z, z_w, permuted_input, permuted_input_w_inv, permuted_table))| {
                let input = compress(lookup.input_expressions());
                let table = compress(lookup.table_expressions());
                iter::empty()
                    .chain(Some(l_0 * (one - z)))
                    .chain(self.zk.then(|| l_last * (z * z - z)))
                    .chain(Some(if self.zk {
                        l_active
                            * (z_w * (permuted_input + beta) * (permuted_table + gamma)
                                - z * (input + beta) * (table + gamma))
                    } else {
                        z_w * (permuted_input + beta) * (permuted_table + gamma)
                            - z * (input + beta) * (table + gamma)
                    }))
                    .chain(self.zk.then(|| l_0 * (permuted_input - permuted_table)))
                    .chain(Some(if self.zk {
                        l_active
                            * (permuted_input - permuted_table)
                            * (permuted_input - permuted_input_w_inv)
                    } else {
                        (permuted_input - permuted_table) * (permuted_input - permuted_input_w_inv)
                    }))
            })
            .collect_vec()
    }

    fn quotient(&self) -> QuotientPolynomial<F> {
        let constraints = (0..self.num_proof)
            .flat_map(|t| {
                iter::empty()
                    .chain(self.gate_constraints(t))
                    .chain(self.permutation_constraints(t))
                    .chain(self.lookup_constraints(t))
            })
            .collect_vec();
<<<<<<< HEAD
        let numerator = powers(self.alpha())
            .take(constraints.len())
            .collect_vec()
            .into_iter()
            .rev()
            .zip(constraints)
            .map(|(power_of_alpha, constraint)| power_of_alpha * constraint)
            .sum();
        QuotientPolynomial { chunk_degree: 1, numerator }
=======
        let numerator = Expression::DistributePowers(constraints, self.alpha().into());
        QuotientPolynomial {
            chunk_degree: 1,
            numerator,
        }
>>>>>>> 7b962013
    }

    fn accumulator_indices(
        &self,
        accumulator_indices: Vec<(usize, usize)>,
    ) -> Vec<Vec<(usize, usize)>> {
        (0..self.num_proof)
            .map(|t| {
                accumulator_indices
                    .iter()
                    .cloned()
                    .map(|(poly, row)| (poly + t * self.num_instance.len(), row))
                    .collect()
            })
            .collect()
    }
}

struct MockChallenge;

impl<C: CurveAffine> EncodedChallenge<C> for MockChallenge {
    type Input = ();

    fn new(_: &Self::Input) -> Self {
        unreachable!()
    }

    fn get_scalar(&self) -> C::Scalar {
        unreachable!()
    }
}

#[derive(Default)]
struct MockTranscript<F: FieldExt>(F);

impl<C: CurveAffine> Transcript<C, MockChallenge> for MockTranscript<C::Scalar> {
    fn squeeze_challenge(&mut self) -> MockChallenge {
        unreachable!()
    }

    fn common_point(&mut self, _: C) -> io::Result<()> {
        unreachable!()
    }

    fn common_scalar(&mut self, scalar: C::Scalar) -> io::Result<()> {
        self.0 = scalar;
        Ok(())
    }
}

fn transcript_initial_state<C: CurveAffine>(vk: &VerifyingKey<C>) -> C::Scalar {
    let mut transcript = MockTranscript::default();
    vk.hash_into(&mut transcript).unwrap();
    transcript.0
}

fn instance_committing_key<'a, C: CurveAffine, P: Params<'a, C>>(
    params: &P,
    len: usize,
) -> InstanceCommittingKey<C> {
    let buf = {
        let mut buf = Vec::new();
        params.write(&mut buf).unwrap();
        buf
    };

    let repr = C::Repr::default();
    let repr_len = repr.as_ref().len();
    let offset = size_of::<u32>() + (1 << params.k()) * repr_len;

    let bases = (offset..)
        .step_by(repr_len)
        .map(|offset| {
            let mut repr = C::Repr::default();
            repr.as_mut().copy_from_slice(&buf[offset..offset + repr_len]);
            C::from_bytes(&repr).unwrap()
        })
        .take(len)
        .collect();

    let w = {
        let offset = size_of::<u32>() + (2 << params.k()) * repr_len;
        let mut repr = C::Repr::default();
        repr.as_mut().copy_from_slice(&buf[offset..offset + repr_len]);
        C::from_bytes(&repr).unwrap()
    };

    InstanceCommittingKey { bases, constant: Some(w) }
}<|MERGE_RESOLUTION|>--- conflicted
+++ resolved
@@ -592,10 +592,7 @@
 
         let compress = |expressions: &'a [plonk::Expression<F>]| {
             Expression::DistributePowers(
-                expressions
-                    .iter()
-                    .map(|expression| self.convert(expression, t))
-                    .collect(),
+                expressions.iter().map(|expression| self.convert(expression, t)).collect(),
                 self.theta().into(),
             )
         };
@@ -639,23 +636,8 @@
                     .chain(self.lookup_constraints(t))
             })
             .collect_vec();
-<<<<<<< HEAD
-        let numerator = powers(self.alpha())
-            .take(constraints.len())
-            .collect_vec()
-            .into_iter()
-            .rev()
-            .zip(constraints)
-            .map(|(power_of_alpha, constraint)| power_of_alpha * constraint)
-            .sum();
+        let numerator = Expression::DistributePowers(constraints, self.alpha().into());
         QuotientPolynomial { chunk_degree: 1, numerator }
-=======
-        let numerator = Expression::DistributePowers(constraints, self.alpha().into());
-        QuotientPolynomial {
-            chunk_degree: 1,
-            numerator,
-        }
->>>>>>> 7b962013
     }
 
     fn accumulator_indices(
